--- conflicted
+++ resolved
@@ -1,11 +1,7 @@
 <?xml version="1.0"?>
 <package format="2">
   <name>gazebo_continuous_track</name>
-<<<<<<< HEAD
-  <version>0.0.2</version>
-=======
   <version>0.0.3</version>
->>>>>>> 68b9f973
   <description>The gazebo_continuous_track package</description>
 
   <!-- One maintainer tag required, multiple allowed, one person per tag -->
